import * as player_service from "../../app/services/player-service.ts"
import { assert } from "chai";
import { PlayerStats } from "../../app/models/player-stats.ts"
import { Table } from "../../app/models/table.ts";

const player_id = "chan-abcd";
const player_JSON = {
    "id": player_id,
    "total_hands": 10,
    "walks": 2,
    "vpip_hands": 5,
    "pfr_hands": 3
}

describe('cachePlayer tests', async() => {
    it("should properly cache player when player does not exist in db", async() => {
        debugger;
        const table = new Table();
        const msg = [player_id, "chan"]
        await table.cachePlayer(msg);
        
        assert.equal(table.getPlayerCache().size, 1);
        assert.isNotNull(table.getPlayerCache().get(player_id));
        const player_stats_str = await player_service.get(player_id);
        assert.isNotEmpty(player_stats_str);
        const player_stats = JSON.parse(JSON.stringify(player_stats_str));
        assert.equal(player_stats.id, player_id);
        
        //cleanup
        player_service.remove(player_id);
    })

    it("should properly cache player when player already exists in db", async() => {
        const table = new Table();
        const msg = [player_id, "chan"]
        await player_service.create(player_JSON);
        await table.cachePlayer(msg);
    
        //assert
        assert.equal(table.getPlayerCache().size, 1);
        assert.isNotNull(table.getPlayerCache().get(player_id));
        const player = table.getPlayerCache().get(player_id)!;
<<<<<<< HEAD
        assert.equal(player.getPlayerData().getTotalHands(), 10);
        
=======
        assert.equal(player.getPlayerStats().getTotalHands(), 10);
    
        //cleanup
>>>>>>> e556a9b6
        player_service.remove(player_id);
    })
});<|MERGE_RESOLUTION|>--- conflicted
+++ resolved
@@ -40,14 +40,9 @@
         assert.equal(table.getPlayerCache().size, 1);
         assert.isNotNull(table.getPlayerCache().get(player_id));
         const player = table.getPlayerCache().get(player_id)!;
-<<<<<<< HEAD
         assert.equal(player.getPlayerData().getTotalHands(), 10);
-        
-=======
-        assert.equal(player.getPlayerStats().getTotalHands(), 10);
     
         //cleanup
->>>>>>> e556a9b6
         player_service.remove(player_id);
     })
 });