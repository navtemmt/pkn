import prompt from 'prompt-sync';
import { Game } from './models/game.ts';
import { Table } from './models/table.ts';
import { fetchData, getFirst, getCreatedAt, getData, getMsg } from './services/log-service.ts';
<<<<<<< HEAD
import { getPlayerStacksFromMsg, pruneFlop, pruneStarting, validateAllMsg } from './services/message-service.ts';
import { logResponse, DebugMode } from './utils/error-handling-utils.ts';
import { Action, convertToValue, type Logs } from './utils/log-processing-utils.ts';
import { constructQuery, postProcessLogs } from './services/query-service.ts';
import { BotAction, queryGPT, parseResponse} from './services/openai-service.ts'
import { ChatCompletionMessageParam } from "openai/resources/chat/completions.mjs";
import { log } from 'console';
=======
import { pruneFlop, pruneStarting, validateAllMsg } from './services/message-service.ts';
import { BotAction, queryGPT, parseResponse } from './services/openai-service.ts'
import * as puppeteer_service from './services/puppeteer-service.ts';
import { constructQuery, postProcessLogs } from './services/query-service.ts';
import { sleep } from './utils/bot-utils.ts';
import { logResponse, DebugMode } from './utils/error-handling-utils.ts';
import { convertToBBs, convertToValue, type Logs } from './utils/log-processing-utils.ts';
>>>>>>> 28b00d45

export class Bot {
    private bot_name: string;
    private game: Game;
    private table: Table;
    
    private first_created: string;
    private history_for_one_hand: ChatCompletionMessageParam | any;

    private debug_mode: DebugMode;
    private query_retries: number;

    constructor(game: Game, debug_mode: DebugMode, query_retries: number = 0) {
        this.bot_name = "";
        this.game = game;
        this.table = game.getTable();
<<<<<<< HEAD
        this.first_created = "";
        this.history_for_one_hand = [];
=======

        this.first_created = ""
        this.debug_mode = debug_mode;
        this.query_retries = query_retries;
>>>>>>> 28b00d45
    }

    public async run() {
        await this.enterTableInProgress();
        // retrieve initial num players
        await this.updateNumPlayers();
        //TODO: implement loop until STOP SIGNAL (perhaps from UI?)
        while (true) {
            await this.waitForNextHand();
            await this.updateNumPlayers();
            console.log("Number of players in game:", this.table.getNumPlayers());
            this.table.setPlayersInPot(this.table.getNumPlayers());
            await this.playOneHand();
            this.history_for_one_hand = [];
            //this.table.updatePlayerActions()
            this.table.nextHand();
        }
    }

    private async updateNumPlayers() {
        const res = await puppeteer_service.getNumPlayers();
        if (res.code === "success") {
            this.table.setNumPlayers(Number(res.data));
        }
    }

    private async enterTableInProgress() {
        const io = prompt();
        while (true) {
            const name = io("What is your desired player name? ");
            console.log(`Your player name will be ${name}.` )
            this.bot_name = name;
    
            const stack_size = io("What is your desired stack size? ");
            console.log(`Your initial stack size will be ${stack_size}.`)
    
            console.log(`Attempting to enter table with name: ${name} and stack size: ${stack_size}.`);
            const code = logResponse(await puppeteer_service.sendEnterTableRequest(name, Number(stack_size)), this.debug_mode);
    
            if (code === "success") {
                break;
            }
            console.log("Please try again.");
        }
        console.log("Waiting for table host to accept ingress request.");
        logResponse(await puppeteer_service.waitForTableEntry(), this.debug_mode);
    }

    private async waitForNextHand() {
        console.log("Waiting for next hand to start.")
        await puppeteer_service.waitForNextHand(this.table.getNumPlayers(), this.game.getMaxTurnLength());
    }

    // pull logs
    // wait for any player action to start
    // check if it is the player's turn -> perform actions
    // check if there is a winner -> perform end of hand actions
    private async playOneHand() {

        let logs = {
            log_data: new Array<string>,
            last_created: this.first_created,
            first_fetch: true
        }
        while (true) {
            var res;
            // wait for the bot's turn -> perform actions
            // OR winner is detected -> pull all the logs
            console.log("Checking for bot's turn or winner of hand.");

            res = await puppeteer_service.waitForBotTurnOrWinner(this.table.getNumPlayers(), this.game.getMaxTurnLength());
            logResponse(res, this.debug_mode);

            if (res.code == "success") {
                try {
                    logs = await this.pullLogs(logs.last_created, logs.first_fetch);
                } catch (err) {
                    console.log("Failed to pull logs.");
                }
                const data = res.data as string;
                if (data.includes("action-signal")) {
                    console.log("Performing bot actions.");

                    // get hand and stack size
                    const hand = await this.getHand();
                    const stack_size = await this.getStackSize();

                    await this.updateHero(hand, convertToBBs(stack_size, this.game.getStakes()));

                    // post process logs and construct query
                    await postProcessLogs(this.table.getLogsQueue(), this.game);
                    const query = constructQuery(this.game);

                    // query chatGPT and make action
                    try {
                        const bot_action = await this.queryBotAction(query, this.query_retries);
                        await this.performBotAction(bot_action);
                    } catch (err) {
                        console.log("Failed to query and perform bot action.")
                    }

                    console.log("Waiting for bot's turn to end");
                    logResponse(await puppeteer_service.waitForBotTurnEnd(), this.debug_mode);
                } else if (data.includes("winner")) {
                    break;
                }
            }
        }

        try {
            logs = await this.pullLogs(this.first_created, logs.first_fetch);
            this.table.classifyAction(validateAllMsg(pruneFlop(logs.log_data)))
            this.table.processPlayers();
        } catch (err) {
            console.log("Failed to process players.");
        }
        
        logResponse(await puppeteer_service.waitForHandEnd(), this.debug_mode);
        console.log("Completed a hand.");
    }

    private async pullLogs(last_created: string, first_fetch: boolean): Promise<Logs> {
        const log = await fetchData(this.game.getGameId(), "", last_created);
        if (log.code === "success") {
            let res = getData(log);
            let msg = getMsg(res);
            if (first_fetch) {
                msg = pruneStarting(msg);
                this.table.setPlayerInitialStacksFromMsg(msg, this.game.getStakes());
                first_fetch = false;
                this.first_created = getFirst(getCreatedAt(res))
            }
            let onlyValid = validateAllMsg(msg);
    
            this.table.preProcessLogs(onlyValid);
            this.table.convertAllOrdersToPosition();

            last_created = getFirst(getCreatedAt(res));
            return {
                log_data: msg,
                last_created: last_created,
                first_fetch: first_fetch
            }
        } else {
            throw new Error("Failed to pull logs.");
        }
    }

    private async getHand(): Promise<string[]> {
        var hand: string[] = [];
        const res = await puppeteer_service.getHand();
        logResponse(res, this.debug_mode);
        if (res.code === "success") {
            hand = res.data as string[];
        }
        return hand;
    }

    private async getStackSize(): Promise<number> {
        var stack_size: number = 0;
        const res = await puppeteer_service.getStackSize();
        logResponse(res, this.debug_mode);
        if (res.code === "success") {
            stack_size = res.data as number;
        }
        return stack_size;
    }

    private async updateHero(hand: string[], stack_size: number): Promise<void> {
        const hero = this.game.getHero();
        if (!hero) {
            this.game.createAndSetHero(this.bot_name, hand, stack_size);
        } else {
            hero.setHand(hand);
            hero.setStackSize(stack_size);
        }
    }

    private async queryBotAction(query: string, retries: number, retry_counter: number = 0): Promise<BotAction> {
        if (retry_counter > retries) {
            // default to check if available, else fold
            const res = await puppeteer_service.check();
            if (res.code === "success") {
                throw new Error(`Failed to query bot action, exceeded the retry limit after ${retries} attempts. Defaulted to checking.`);
            } else {
                await puppeteer_service.fold();
                throw new Error(`Failed to query bot action, exceeded the retry limit after ${retries} attempts. Defaulted to folding.`);
            }
        }
        try {
<<<<<<< HEAD
            const GPTResponse = await queryGPT(query, this.history_for_one_hand);
            this.history_for_one_hand = GPTResponse.prevMessages;
=======
            await sleep(2000);
            const GPTResponse = await queryGPT(query, []);
>>>>>>> 28b00d45
            const choices = GPTResponse.choices;
            this.history_for_one_hand.push(choices.message);
            this.table.resetPlayerActions();
            let bot_action: BotAction = {
                action_str: "",
                bet_size_in_BBs: 0
            };

            if (choices && choices.message.content) {
                bot_action = parseResponse(choices.message.content);
            } else {
                console.log("Empty ChatGPT response, retrying query.");
                return await this.queryBotAction(query, retries, retry_counter + 1);
            }

            if (this.isValidBotAction(bot_action)) {
                return bot_action;
            }
            console.log("Invalid bot action, retrying query.");
            return await this.queryBotAction(query, retries, retry_counter + 1);
        } catch (err) {
            console.log("Error while querying ChatGPT:", err, "retrying query.");
            return await this.queryBotAction(query, retries, retry_counter + 1);
        }
    }

    private isValidBotAction(bot_action: BotAction): boolean {
        console.log("Attempted Bot Action:", bot_action);
        const valid_actions: string[] = ["bet", "raise", "call", "check", "fold"];
        const curr_stack_size_in_BBs = this.game.getHero()!.getStackSize();
        console.log("Bot Stack in BBs", curr_stack_size_in_BBs);
        let is_valid = false;
        if (bot_action.action_str && valid_actions.includes(bot_action.action_str)) {
            switch (bot_action.action_str) {
                case "bet":
                    if (bot_action.bet_size_in_BBs > 0 && bot_action.bet_size_in_BBs <= curr_stack_size_in_BBs) {
                        is_valid = true;
                    }
                    break;
                case "raise":
                    if (bot_action.bet_size_in_BBs > 0 && bot_action.bet_size_in_BBs <= curr_stack_size_in_BBs) {
                        is_valid = true;
                    }
                    break;
                case "call":
                    if (bot_action.bet_size_in_BBs > 0 && bot_action.bet_size_in_BBs <= curr_stack_size_in_BBs) {
                        is_valid = true;
                    }
                    break;
                case "check":
                    if (bot_action.bet_size_in_BBs == 0) {
                        is_valid = true;
                    }
                    break;
                case "fold":
                    if (bot_action.bet_size_in_BBs == 0) {
                        is_valid = true;
                    }
                    break;
            }
        }
        return is_valid;
    }

    private async performBotAction(bot_action: BotAction): Promise<void> {
        console.log("Bot Action:", bot_action.action_str);
        const bet_size = convertToValue(bot_action.bet_size_in_BBs, this.game.getStakes());
        console.log("Bet Size:", convertToBBs(bet_size, this.game.getStakes()));
        switch (bot_action.action_str) {
            case "bet":
                logResponse(await puppeteer_service.bet(bet_size), this.debug_mode);
                break;
            case "raise":
                logResponse(await puppeteer_service.bet(bet_size), this.debug_mode);
                break;
            case "call":
                logResponse(await puppeteer_service.call(), this.debug_mode);
                break;
            case "check":
                logResponse(await puppeteer_service.check(), this.debug_mode);
                break;
            case "fold":
                logResponse(await puppeteer_service.fold(), this.debug_mode);
                // check if the fold is unnecessary
                const res = await puppeteer_service.cancelUnnecessaryFold();
                // check instead if above is true
                if (res.code === "success") {
                    logResponse(await puppeteer_service.check(), this.debug_mode);
                }
                break;
        }
    }
}<|MERGE_RESOLUTION|>--- conflicted
+++ resolved
@@ -2,15 +2,7 @@
 import { Game } from './models/game.ts';
 import { Table } from './models/table.ts';
 import { fetchData, getFirst, getCreatedAt, getData, getMsg } from './services/log-service.ts';
-<<<<<<< HEAD
-import { getPlayerStacksFromMsg, pruneFlop, pruneStarting, validateAllMsg } from './services/message-service.ts';
-import { logResponse, DebugMode } from './utils/error-handling-utils.ts';
-import { Action, convertToValue, type Logs } from './utils/log-processing-utils.ts';
-import { constructQuery, postProcessLogs } from './services/query-service.ts';
-import { BotAction, queryGPT, parseResponse} from './services/openai-service.ts'
-import { ChatCompletionMessageParam } from "openai/resources/chat/completions.mjs";
-import { log } from 'console';
-=======
+
 import { pruneFlop, pruneStarting, validateAllMsg } from './services/message-service.ts';
 import { BotAction, queryGPT, parseResponse } from './services/openai-service.ts'
 import * as puppeteer_service from './services/puppeteer-service.ts';
@@ -18,7 +10,7 @@
 import { sleep } from './utils/bot-utils.ts';
 import { logResponse, DebugMode } from './utils/error-handling-utils.ts';
 import { convertToBBs, convertToValue, type Logs } from './utils/log-processing-utils.ts';
->>>>>>> 28b00d45
+import { ChatCompletionMessageParam } from "openai/resources/chat/completions.mjs";
 
 export class Bot {
     private bot_name: string;
@@ -35,15 +27,10 @@
         this.bot_name = "";
         this.game = game;
         this.table = game.getTable();
-<<<<<<< HEAD
-        this.first_created = "";
         this.history_for_one_hand = [];
-=======
-
         this.first_created = ""
         this.debug_mode = debug_mode;
         this.query_retries = query_retries;
->>>>>>> 28b00d45
     }
 
     public async run() {
@@ -234,13 +221,9 @@
             }
         }
         try {
-<<<<<<< HEAD
+            await sleep(2000);
             const GPTResponse = await queryGPT(query, this.history_for_one_hand);
             this.history_for_one_hand = GPTResponse.prevMessages;
-=======
-            await sleep(2000);
-            const GPTResponse = await queryGPT(query, []);
->>>>>>> 28b00d45
             const choices = GPTResponse.choices;
             this.history_for_one_hand.push(choices.message);
             this.table.resetPlayerActions();
