--- conflicted
+++ resolved
@@ -12,24 +12,18 @@
   "description": "",
   "dependencies": {
     "express": "^4.19.2",
-<<<<<<< HEAD
     "react": "^18.3.1",
     "react-dom": "^18.3.1",
-=======
     "puppeteer": "^22.10.0",
->>>>>>> 440c12e1
     "sqlite": "^5.1.1",
     "sqlite3": "^5.1.7"
   },
   "devDependencies": {
-<<<<<<< HEAD
     "@testing-library/dom": "^10.1.0",
     "@testing-library/jest-dom": "^6.4.5",
     "@testing-library/react": "^16.0.0",
     "@testing-library/user-event": "^14.5.2",
-=======
     "@types/express": "^4.17.21",
->>>>>>> 440c12e1
     "@types/jest": "^29.5.12",
     "jest": "^29.7.0",
     "jest-environment-jsdom": "^29.7.0",
